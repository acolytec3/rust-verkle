--- conflicted
+++ resolved
@@ -1,10 +1,7 @@
 #![feature(test)]
 extern crate test;
 
-<<<<<<< HEAD
-=======
 // mod bench;
->>>>>>> b47a722d
 pub mod commitment;
 pub mod hash;
 mod interop;
